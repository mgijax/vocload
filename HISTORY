--- conflicted
+++ resolved
@@ -27,17 +27,16 @@
 # if you do not, then you will not see "/dataloads/lec/mgi/vocload/runTimeMP/dag.mp".
 #
 
-<<<<<<< HEAD
+
+TAG: vocload-6-0-23-5
+DATE: 05/28/2024
+STAFF: lec
+wts2-1403/fl2-732/Change of OMIM prefix to MIM in MGI: back end
+
 TAG: vocload-6-0-23-4
 DATE: 05/24/2024
 STAFF: lec
 fix MCV.config/Rocky
-=======
-TAG: vocload-6-0-23-?
-DATE: 05/13/2024
-STAFF: lec
-wts2-1403/fl2-732/Change of OMIM prefix to MIM in MGI: back end
->>>>>>> afd6d983
 
 TAG: vocload-6-0-23-3
 TAG: vocload-6-0-23-2
