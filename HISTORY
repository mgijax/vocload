--- conflicted
+++ resolved
@@ -1,4 +1,3 @@
-<<<<<<< HEAD
 TAG: vocload-tr12267-2
 DATE: 04-04-2016
 STAFF: sc
@@ -12,7 +11,7 @@
 1) HPO.config, HPO.rcd - added
 2) Install - create HPO runtime directory
 3) loadOBO.py - if HPO, don't load obsolete terms
-=======
+
 TAG: vocload-6-0-4-?
 TAG: vocload-6-0-4-12
 TAG: vocload-6-0-4-11
@@ -61,7 +60,6 @@
 DATE: 05/04/2016
 STAFF: lec 
 CHANGES: TR12223/gxd anatomy II/emap : merge to trunk
->>>>>>> 6caf365f
 
 TAG: vocload-tr12267-BP
 DATE: 3/8/2016
