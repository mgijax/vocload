<<<<<<< HEAD
TAG: vocload-6-0-8-6
STAFF: sc
CHANGES: TR12461
1) emapload.sh - delete old fatal and warning reports before running
       emapload.py, we don't want old ones hanging around
2) emapload.py - bug reporting multiple emaps root terms, see script for details
=======
TAG: vocload-6-0-8-7
DATE: 03/16/2016
STAFF: lec
loadOBO.py : do not include Synonyms for obsolete terms

TAG: vocload-6-0-8-6
DATE: 03/13/2016
STAFF: lec
loadTerms.py/processSecondaryTerms/duplicate
>>>>>>> 3929b733

TAG: vocload-6-0-8-5
TAG: vocload-6-0-8-4
TAG: vocload-6-0-8-3
DATE: 02/17/2017, 02/21/2017
STAFF: sc
CHANGES: TR12513
1) emapload.sh - uncomment lastrun functionality

TAG: vocload-6-0-8-2
DATE: 02/17/2017
STAFF: sc
CHANGES: TR12513 - bypass TS child within parent for new develops_from relationship
1) emapload.sh - fix use of  ${VOCLOAD} before config is sourced
2) emapload.py - bypass QC for develops_from

TAG: vocload-6-0-8-1
DATE: 09/30/2016, 02/14/2017
STAFF: lec
TR12427/Disease Ontology (DO)
new file:   DO.config
new file:   DO.rcd
new file:   DOmgislim.config
new file:   DOpostprocess.py
modified:   HISTORY
modified:   Install
modified:   OBOParser.py
modified:   loadOBO.py
modified:   loadTerms.py
modified:   VOClib.config

obsolete:
remove db.setAutoTranslate

obsolete:
loadOBO-DC.py
loadOBO-DC.csh
/data/loads/mgi/vocload/OMIM/OMIM.clusters
/data/loads/mgi/vocload/OMIM/OMIM.clusters.synonym

TAG: vocload-6-0-6-1
DATE: 12/07/2016
STAFF: lec
1) loadTerms.py/UPDATE_TERM/double-quote any single-quote values

TAG: created tr12427 branch/no tag
DATE: 09/30/2016
STAFF: lec
TR12427/DO (Disease Ontology)

TAG: vocload-6-0-5-4
DATE: 09/26/2016
STAFF: lec
1) GO.rcd/DATA_DIR fix

TAG: vocload-6-0-5-3
DATE: 08/08/2016
STAFF: kstone
1) TR12336 - merged

TAG: vocload-6-0-5-2
TAG: vocload-6-0-5-1
DATE: 07/05/2016
STAFF: sc
CHANGES: Merge tr12267 to trunk

TAG: vocload-tr12267-2
DATE: 04-04-2016
STAFF: sc
CHANGES:
1) HPO.config - updated path to input file

TAG: vocload-tr12267-1
DATE: 3/8/2016
STAFF: sc
CHANGES: 
1) HPO.config, HPO.rcd - added
2) Install - create HPO runtime directory
3) loadOBO.py - if HPO, don't load obsolete terms

TAG: vocload-6-0-4-?
TAG: vocload-6-0-4-12
TAG: vocload-6-0-4-11
TAG: vocload-6-0-4-10
TAG: vocload-6-0-4-9
TAG: vocload-6-0-4-8
DATE: 06/10/2016, 6/14/2016
STAFF: lec 
CHANGES:
1) TR12345/ECO (Evidence Code Ontology)
DAG_Label : must add 'union_of'
ECO.config, ECO.rcd, ECOindex.html
OBOParser.py : add tag : 'union_of'

TAG: vocload-6-0-4-7
TAG: vocload-6-0-4-6
DATE: 06/02/2016
STAFF: lec 
CHANGES:
1) TR12328
2) Install/OMIM.config

TAG: vocload-6-0-4-5
TAG: vocload-6-0-4-4
DATE: 05/31/2016
STAFF: lec 
CHANGES:
1) CL.rcd
2) loadTerms.py
3) OMIMtermcheck.py

TAG: vocload-6-0-4-3
DATE: 05/24/2016
STAFF: lec 
CHANGES:
1) remove fail/success variables from Configuration.default/VOClib.config
2) add fix to OBOParser.py/def
3) convert to Git

TAG: vocload-6-0-4-2
DATE: 05/24/2016
STAFF: lec 
CHANGES: TR12223/gxd anatomy II/emap : merge to trunk

TAG: vocload-6-0-4-1
DATE: 05/04/2016
STAFF: lec 
CHANGES: TR12223/gxd anatomy II/emap : merge to trunk

TAG: vocload-tr12267-BP
DATE: 3/8/2016
STAFF: sc
CHANGES: Branch Point tag Project HPO

TAG: vocload-6-0-2-4
DATE: 2/8/2016
STAFF: sc
CHANGES:
1) OMIMtermcheck.py - added g.prefixPart = 'MGI:' so genotype RRIDs not included.

TAG: vocload-6-0-2-3
DATE: 2/2/2016
STAFF: dbm 
CHANGES: TR12163
1) Configuration.default: Change location of input file

TAG: vocload-6-0-2-2
DATE: 01/20/2014
STAFF: lec 
CHANGES:
1) TR11947/loadOBO-DC.py
2) TR11956/OMIMtermcheck.py
3) TR12021/OMIM/animalmodel report
4) loadNote.py/loadTerms.py:
change calls to MGI_NoteChunk to only create one row per note
as we no longer need to create chunks of 255 

TAG: vocload-tr12223-1
DATE: 02/24/2016, 05/04/2016
STAFF: lec 
CHANGES: TR12223/gxd anatomy II/emap
1) changes to loadTerms.py for EMAPA/EMAPS
2) created 'emap' directory/moved emapload into this directory
3) fixed bug in sanity.py/missingField
4) added new emapload.py/sanity checks for assay annotations
5) changed EMAPA to incremental
emapload.config.default 
emapload.py 
emapload.sh 
emapQC.sh 
Install 
publishEmapa 
runEmapQC 
sanity.py 
sanity.sh
6) added 'db.db.setAutoTranslate(False)/'db.db.setAutoTranslateBE(False)

TAG: vocload-6-0-2-4
DATE: 2/8/2016
STAFF: sc
CHANGES:
1) OMIMtermcheck.py - added g.prefixPart = 'MGI:' so genotype RRIDs not included.

TAG: vocload-6-0-2-3
DATE: 2/2/2016
STAFF: dbm 
CHANGES: TR12163
1) Configuration.default: Change location of input file

TAG: vocload-6-0-2-2
DATE: 01/20/2014
STAFF: lec 
CHANGES:
1) TR11947/loadOBO-DC.py
2) TR11956/OMIMtermcheck.py
3) TR12021/OMIM/animalmodel report
4) loadNote.py/loadTerms.py:
change calls to MGI_NoteChunk to only create one row per note
as we no longer need to create chunks

TAG: vocload-tr12223-BP
DATE: 1/7/2016
STAFF: kstone

TAG: vocload-6-0-2-1
DATE: 12/09/2015
STAFF: lec
CHANGES:
1) TR12070/12116/biotype
see mgidbmigration/TR12070/sto80.csh
biotype.py
biotype_ensembl.config
biotype_ncbi.config
biotype_vega.config

TAG: vocload-6-0-0-3
TAG: vocload-6-0-0-2
DATE: 09/10/2015
STAFF: lec
CHANGES:
1) TR12070/cell ontology (CL)
CL.config, CL.rcd, CLindex.html
loadOBO.py : vocabName = 'Cell Ontology'

TAG: vocload-6-0-0-1
DATE: 07/24/2015
STAFF: lec
CHANGES:
1) TR11750/postgres

TAG: vocload-5-2-2-1
DATE: 06/19/2015
STAFF: dbm
CHANGES:
1) GO.config MA.config MCV.config MP.config RV.config: MAINTAINER update

TAG: vocload-5-2-1-5
DATE: 06/19/2015
STAFF: kstone
CHANGES: GO PG conversion

TAG: vocload-5-2-1-4
DATE: 04/10/2015
STAFF: lec
CHANGES:
1) TR11750/OMIMtermcheck.py

TAG: vocload-5-2-1-3
TAG: vocload-5-2-1-2
TAG: vocload-5-2-1-1
DATE: 01/22/2015, 01/23/2015
STAFF: kstone, lec
CHANGES:
1) TR11750/add PG slipping
2) loadOBO-DC.sh:DCLUSTER_FILENAME should be DCLUSTERSYN_FILE

TAG: vocload-5-1-9-3
DATE: 07/23/2014
STAFF: dbm
CHANGES:
1) RV.config: restore MAINTAINER to default

TAG: vocload-5-1-9-2
DATE: 07/23/2014
STAFF: dbm
CHANGES:
1) RV.config, RV.rcd: remove scrum-bob references in paths

TAG: vocload-5-1-9-1
DATE: 07/03/2014
STAFF: sc	
CHANGES: merge tr11560 branch to trunk

TAG: vocload-tr11560-3
DATE: 04/03/2014
STAFF: sc
CHANGES:
1) RV.rcd - updated stanzas to reflect new terminology, removed ABBREV as it
        is not used 

TAG: vocload-tr11560-2
DATE: 03/07/2014
STAFF: sc
CHANGES:
1) OBOParser.py - handling of mult-word synonym type for Feature
   relationship load
TAG: vocload-tr11560-1
DATE: 03/06/2014
STAFF: sc
CHANGES:
1) Install - added RV directories
2) loadOBO.py - add Feature Relationship vocab handling
3) RV.config, RV.rcd - added

TAG: vocload-tr11560-BP
DATE: 03/03/2014
STAFF: sc
CHANGES: Branch Point Tag for Feature Relationships project

TAG: vocload-5-1-7-1
DATE: 01/28/2014
STAFF: lec
CHANGES:
1) TR11584/media wiki change

TAG: vocload-5-1-6-2
DATE: 12/18/2013
STAFF: sc
CHANGES: Merge tr11468 changes to trunk

TAG:  vocload-tr11468-2
DATE: 11/20/2013
STAFF: sc
CHANGES:
1) added all output dirs to Install script

TAG: vocload-tr11468-1
DATE: 11/18/2013
STAFF: sc
CHANGES: removed: vocloadlib.py, loadDAG.py, html.py, dbTable.py, Log.py
    these have been factored out into lib_py_vocload

TAG: vocload-tr11468-BP
DATE: 11/18/2013
STAFF: sc
CHANGES: GXD_Anatomy project

TAG: vocload-5-1-6-1
TAG: vocload-5-1-5-2
DATE: 10/24/2013, 11/06/2013
STAFF: lec
CHANGES: branch point tag for TR11423/HDP (human disease portal)
1) TR11423/add loadOBO-DC*, OMIM.config, VOClib.config
   branch was merged to trunk

TAG: vocload-tr11423-1
DATE: 10/02/2013
STAFF: lec
CHANGES: branch point tag for TR11423/HDP (human disease portal)
1) TR11423/add loadOBO-DC*, OMIM.config, VOClib.config
add the disease-cluster (OBO-DC-file) to the OMIM configuration

TAG: vocload-tr11423-BP
DATE: 10/02/2013
STAFF: lec
CHANGES: branch point tag for TR11423/HDP (human disease portal)

TAG: vocload-5-1-5-3
TAG: vocload-5-1-5-1
DATE: 09/10/2013
STAFF: lec
CHANGES: TR11367
1) GO.config - updated input file path
2) GOindex.html

TAG: vocload-5-1-3-2
TAG: vocload-5-1-3-1
DATE: 04/30/2013
STAFF: sc
CHANGES: TR11367
1) GO.config - updated input file path
2) GOindex.html - update input file path

TAG: vocload-4-4-1-2
DATE: 05/23/2011
STAFF: lec
CHANGES: 
1) TR10551/OMIM.config; changed from 'lec' to 'mgiadmin'

TAG: vocload-4-4-1-1
DATE: 04/27/2011
STAFF: lec
CHANGES: 
1) TR10551/OMIM.py

TAG: vocload-4-4-0-2
TAG: vocload-4-4-0-1
DATE: 08/18/2010
STAFF: sc
CHANGES: merge tr6839 branch to trunk
1) MAINTAINER changed from hjd to hdene

TAG: vocload-tr6839-6
DATE: 08/12/2010
STAFF: sc
CHANGES: 
1) MCV.config - changed path to obo file and added
   howard and richard as maintainers

TAG: vocload-tr6839-5
DATE: 07/12/2010
STAFF: sc
CHANGES: Bug in loadOBO.py creating Node label

TAG: vocload-tr6839-4
DATE: 06/23/2010
STAFF: sc
CHANGES: Only merge terms when oldKey != newKey

TAG: vocload-tr6839-3
DATE: 06/01/2010
STAFF: sc
CHANGES: Removed MTO.config MTO.rcd
 replaced with MCV.config MCV.rcd 

TAG: vocload-tr6839-2
DATE: 05/17/2010
STAFF: sc
CHANGES: Removed SO.config SO.rcd
    Some commenting changes in other config files
    to make things clearer.

TAG: vocload-tr6839-1
DATE: 04/29/2010
STAFF: sc
CHANGES:
1) add: SO.config, SO.rcd, MTO.config MTO.rcd
2) OBOParser.py - parse subset and add to term object
3) OBOTerm.py - add subset variable and methods
4) loadDAG.py - added some debug including passing log
   to getClosure method.
   NOTE: need to remove some
   commented out debug prior to merging to trunk
5) loadOBO.py - Added Sequence Ontology special handling (as for GO)
   for obsoletes etc, added subset processing, change DAG_CHILD_LABEL
   constant to dag_child_label variable; for SO only this value may
   come from obo file (i.e. not always 'Not Specified')
   NOTE: need to remove some
   commented out debug prior to merging to trunk
6) loadTerms.py -  comments only

TAG: vocload-tr6839-BP
DATE: 04/29/2010
STAFF: sc
CHANGES: Branch Point tag for TR6839 Marker Types

TAG: vocload-4-3-1-2
DATE: 09/01/2009
STAFF: lec
CHANGES:
2) fix MouseCyc.config "lec" to "mgiadmin"

TAG: vocload-4-3-1-1
DATE: 08/12/2009
STAFF: lec
CHANGES:
1) TR9461/OMIMtermcheck.py, OMIM.config, OMIMindex.html, OMIM.setup

TAG: vocload-4-1-3-4
DATE: 12/30/2008
STAFF: lec
CHANGES:
1) TR9434/new OMIM load QC report; OMIMtermcheck.py, OMIM.config, OMIMindex.html

TAG: vocload-4-1-3-3
DATE: 10/17/2008
STAFF: dbm
CHANGES:
1) TR9206/Tweaks to Install script

TAG: vocload-4-1-3-2
TAG: vocload-4-1-3-1
DATE: 10/16/2008
STAFF: lec
CHANGES:
1) TR9206/see mousecycload

TAG: vocload-3-5-2-2
DATE: 02/27/2008
STAFF: lec
CHANGES:
1) TR8829, OMIM.transaction update/fix
   also added OMIM.exclude, OMIM.synonym to cvs

TAG: vocload-3-5-2-1
DATE: 3/19/2007
STAFF: dbm
CHANGES:
1) Renamed "Obsolete Terms" DAG to "Obsolete"

TAG: vocload-3-5-2-0
DATE: 2/27/2007
STAFF: dbm
CHANGES:
1) Merge tr7683 branch to the trunk

TAG: vocload-tr7683-5
DATE: 2/8/2007
STAFF: dbm
CHANGES:
1) Terminate the load when the namespace is missing (GO Only).

TAG: vocload-tr7683-4
DATE: 1/24/2007
STAFF: dbm
CHANGES:
1) Obsolete term attributes added

TAG: vocload-tr7683-3
TAG: vocload-tr7683-2
DATE: 12/15/2006
STAFF: dbm
CHANGES:
1) TR8033 (part of TR7683)

TAG: vocload-tr7683-1
DATE: 11/06/2006
STAFF: lec
CHANGES:
1) TR7683

TAG: vocload-tr7683-BP
DATE: 11/06/2006
STAFF: lec
CHANGES:
1) branch point tag for TR7683

TAG: vocload-3-5-1-1
DATE: 10/31/2006
STAFF: dbm
CHANGES:
1) TR 5677 (OBO)

TAG: vocload-tr5677-1
DATE: 10/25/2006
STAFF: dbm
CHANGES:
1) TR 5677 (OBO)

TAG: vocload-3-4-1-4
TAG: vocload-3-4-1-3
DATE: 09/20/2006
STAFF: lec
CHANGES:
1) VOClib.config; fixed die

TAG: vocload-tr5677-BP
DATE: 9/6/2006
STAFF: dbm
CHANGES:
1) Branch point tag for OBO conversion - no longer using tr7062 branch

TAG: vocload-3-4-1-2
DATE: 01/23/2006
STAFF: lec
CHANGES:
1) added DSQUERY to Configuration.default

TAG: vocload-3-4-1-1
DATE: 12/27/2005
STAFF: lec
CHANGES:
1) GO.config, GO.rcd for new gene ontology data downloads directory

TAG: vocload-tr7062-BP
DATE: 12/15/2005
STAFF: lec
CHANGES:
1) branch point tag for MGI 3.5 (TR 7062)
   OBO parser

TAG: vocload-3-4-0-0
DATE: 10/13/2005
STAFF: sc
RELEASE: 3.4 alpha
CHANGES: merge of snp ranch to trunk

DATE: 09/02/2005
STAFF: sc
RELEASE: A
CHANGES: loadTerms.py - fixed to allow null numericPart in ACC_Accession.bcp

TAG: vocload-snp-1
DATE: 09/23/2005
STAFF: sc
RELEASE: A
CHANGES:
1) loadTerms.py - fixed bug that didn't allow null prefixPart

TAG: vocload-snp-BP
DATE: 09/02/2005
STAFF: sc
RELEASE: A
CHANGES: branch point tag

TAG: vocload-3-3-0-7
DATE: 09/01/2005
STAFF: lec
RELEASE: A
CHANGES:
1) MGI 3.3
2) added OMIM.exclude

TAG: vocload-3-3-0-6
DATE: 08/25/2005
STAFF: lec
RELEASE: A
CHANGES:
1) TR 3853/OMIM
2) fix loadTerms.py

TAG: vocload-3-3-0-5
DATE: 08/24/2005
STAFF: lec
RELEASE: A
CHANGES:
1) TR 3853/OMIM

TAG: vocload-3-3-0-4
DATE: 08/02/2005
STAFF: lec
RELEASE: A
CHANGES:
1) TR 3853/OMIM

TAG: vocload-3-3-0-3
TAG: vocload-3-3-0-2
DATE: 07/27/2005
STAFF: lec
RELEASE: A
CHANGES:
1) TR 3853/OMIM

TAG: vocload-3-3-0-1
DATE: 06/20/2005
STAFF: lec
RELEASE: A
CHANGES:
1) TR 3853/OMIM

TAG: vocload-3-2-0-23
DATE: 06/14/2005
STAFF: lec
RELEASE: A
CHANGES:
1) TR 3853/OMIM

TAG: vocload-3-2-0-22
TAG: vocload-3-2-0-21
DATE: 06/02/2005
STAFF: lec
RELEASE: A
CHANGES:
1) TR 3853/OMIM

TAG: vocload-3-2-0-20
TAG: vocload-3-2-0-19
DATE: 05/26/2005
STAFF: lec
RELEASE: A
CHANGES:
1) TR 3853/OMIM

TAG: vocload-3-2-0-18
DATE: 05/23/2005
STAFF: lec
RELEASE: A
CHANGES:
1) TR 3853/OMIM

TAG: vocload-3-2-0-17
TAG: vocload-3-2-0-16
DATE: 05/19/2005
STAFF: lec
RELEASE: A
CHANGES:
1) TR 6806/DAG_Closure

TAG: vocload-3-2-0-15
TAG: vocload-3-2-0-14
TAG: vocload-3-2-0-13
DATE: 05/17/2005
STAFF: lec
RELEASE: A
CHANGES:
1) TR 3853, OMIM

TAG: vocload-3-2-0-12
DATE: 05/11/2005
STAFF: lec
RELEASE: A
CHANGES:
1) added J:72245 to GOremoveannot.py

TAG: vocload-3-2-0-11
TAG: vocload-3-2-0-10
DATE: 05/04/2005
STAFF: lec
RELEASE: A
CHANGES:
1) TR 3853, OMIM; don't lowercase the synonyms

TAG: vocload-3-2-0-9
TAG: vocload-3-2-0-8
DATE: 05/02/2005
STAFF: lec
RELEASE: A
CHANGES:
1) TR 3853, OMIM

TAG: vocload-3-2-0-7
DATE: 04/29/2005
STAFF: lec
RELEASE: A
CHANGES:
1) TR 3853, OMIM

TAG: vocload-3-2-0-6
DATE: 04/22/2005
STAFF: lec
RELEASE: A
CHANGES:
1) TR 3853, OMIM

TAG: vocload-3-2-0-5
TAG: vocload-3-2-0-4
DATE: 04/15/2005
STAFF: lec
RELEASE: A
CHANGES:
1) TR 3853, OMIM

TAG: vocload-3-2-0-3
TAG: vocload-3-2-0-2
DATE: 04/14/2005
STAFF: lec
RELEASE: A
CHANGES:
1) TR 3853, OMIM

TAG: vocload-3-2-0-1
DATE: 04/13/2005
STAFF: lec
RELEASE: A
CHANGES:
1) MPR merge

TAG: vocload-mpr-3
DATE: 03/24/2005
STAFF: dbm
RELEASE: A
CHANGES:
1) Added VOC_processAnnotHeaderAll procedure call after header load
2) Cleaned up logging messages

TAG: vocload-mpr-2
DATE: 03/23/2005
STAFF: dbm
RELEASE: A
CHANGES:
1) Added topological sort

TAG: vocload-mpr-1
DATE: 03/17/2005
STAFF: dbm
RELEASE: A
CHANGES:
1) Tag for header, note and synonym fixes plus directory migration

TAG: vocload-mpr-BP
DATE: 03/04/2005
STAFF: dbm
RELEASE: A
CHANGES:
1) Branch point tag for MPR

TAG: vocload-3-1-0-2
DATE: 01/31/2005
STAFF: lec
RELEASE: A
CHANGES:
1) loadTerms.py; merge terms even if merged term is obsolete

TAG: vocload-3-1-0-1
DATE: 12/23/2004
STAFF: lec
RELEASE: A
CHANGES:
1) TR 6441; added smb to MP.config

TAG: vocload-6-0-1
DATE: 06/03/2004
STAFF: lec
RELEASE: A
CHANGES:
1) don't truncate the transaction log

TAG: vocload-6-0-0
DATE: 01/28/2004
STAFF: lec
RELEASE: A
CHANGES:
1) JSAM branch merge

TAG: vocload-5-0-3
TAG: vocload-5-0-2
DATE: 01/28/2004
STAFF: lec
RELEASE: A
CHANGES:
1) TR 5314/GOload.py; parsing obsolete terms

TAG: no tag
DATE: 11/14/2003
STAFF: lec
RELEASE: A
CHANGES:
1) TR 5314/GOload.py; parsing obsolete terms

TAG: vocload-5-0-1
TAG: vocload-5-0-0
DATE: 06/26/2003
STAFF: lec
RELEASE: A
CHANGES:
1) MGI 2.97

TAG: vocload-4-0-13
DATE: 04/18/2003
STAFF: lec
RELEASE: A
CHANGES:
1) MGI 2.96

TAG: vocload-jsam-1-0-0
DATE: 01/28/2004
STAFF: lec
RELEASE: A
CHANGES:
1) JSAM tag

TAG: vocload-jsam_BP
DATE: 05/20/2003
STAFF: lec
RELEASE: A
CHANGES:
1) Branch for MGI 3.0/JSAM development

TAG: vocload-4-0-12
DATE: 04/18/2003
STAFF: lec
RELEASE: A
CHANGES:
1) MGI 2.96/mirror_ftp changes

TAG: vocload-4-0-11
DATE: 04/17/2003
STAFF: lec
RELEASE: A
CHANGES:
1) fixed PATH in Configuration.default
2) added DAG_ROOT_ID to all .configs

TAG: vocload-4-0-10
TAG: vocload-4-0-9
TAG: vocload-4-0-8
TAG: vocload-4-0-7
DATE: 04/02/2003
STAFF: lec
RELEASE: A
CHANGES:
1) TR 4564; GO Comments

TAG: vocload-4-0-6
DATE: 03/28/2003
STAFF: lec
RELEASE: A
CHANGES:
1) TR 3702; InterPro load

TAG: vocload-4-0-5
TAG: vocload-4-0-4
TAG: vocload-4-0-3
DATE: 03/26/2003
STAFF: lec
RELEASE: A
CHANGES:
1) TR 3702; InterPro load

TAG: vocload-4-0-2
TAG: vocload-4-0-1
TAG: vocload-4-0-0
DATE: 03/25/2003
STAFF: lec
RELEASE: A
CHANGES:
1) revise to use Configuration.default and other Config files
2) TR 3702; InterPro load

TAG: vocload-3-0-11
TAG: vocload-3-0-10
DATE: 03/17/2003
STAFF: lec
RELEASE: A
CHANGES:
1) TR 4623; remove annotations to obsolete GO terms

TAG: vocload-3-0-9
DATE: 03/07/2003
STAFF: lec
RELEASE: A
CHANGES:
1) TR 4537; Mouse Adult Vocabulary

TAG: vocload-3-0-8
DATE: 03/07/2003
STAFF: lec
RELEASE: A
CHANGES:
1) TR 4537; Mouse Adult Vocabulary

TAG: vocload-3-0-7
DATE: 03/04/2003
STAFF: lec
RELEASE: A
CHANGES:
1) TR 4537; Mouse Adult Vocabulary

TAG: vocload-3-0-6
DATE: 01/24/2003
STAFF: lec
RELEASE: A
CHANGES:
1) phenotype.rcd; changed vocab name to "Mammalian Phenotype"

TAG: vocload-3-0-5
DATE: 11/14/2002
STAFF: lec
RELEASE: A
CHANGES:
1) loadTerms.py; fix for _LogicalDB_key = -1

TAG: vocload-3-0-4
DATE: 11/05/2002
STAFF: lec
RELEASE: A
CHANGES:
1) index.html renamed to GOindex.html

TAG: vocload-3-0-3
TAG: vocload-3-0-2
DATE: 09/24/2002
STAFF: lec
RELEASE: A
CHANGES:
1) index.html

TAG: vocload-3-0-1
DATE: 09/12/2002
STAFF: lec
RELEASE: A
CHANGES:
1) Sybase 12.5, Phenotypes

TAG: vocload-3-0-0
DATE: 08/30/2002
STAFF: lec
RELEASE: A
CHANGES:
1) Sybase 12.5

TAG: vocload-2-0-2
DATE: 08/27/2002
STAFF: lec
RELEASE: A
CHANGES:
1) added LD_LIBRARY_PATH for SYBASE

TAG: vocload-2-0-1
DATE: 08/26/2002
STAFF: lec
RELEASE: A
CHANGES:
1) removed DAG.py, Set.py from this product.  they're duplicates of
   existing products! (see lib_py_vocabbrowser, lib_py_misc)

TAG: vocload-2-0-0
DATE: 08/26/2002
STAFF: lec
RELEASE: A
CHANGES:
1) TR 3809; modifications to enable processing of Phenotype terms in GO format

TAG: vocload-1-0-7
DATE: 05/31/2002
STAFF: lec
RELEASE: A
CHANGES:
1) loadTerms.py;  see history in code

TAG: vocload-1-0-6
DATE: 05/09/2002
STAFF: lec
RELEASE: A
CHANGES:
1) TR 3670; loadTerms.py; runGOLoad.sh
<|MERGE_RESOLUTION|>--- conflicted
+++ resolved
@@ -1,11 +1,10 @@
-<<<<<<< HEAD
-TAG: vocload-6-0-8-6
+TAG: vocload-6-0-8-8
 STAFF: sc
 CHANGES: TR12461
 1) emapload.sh - delete old fatal and warning reports before running
        emapload.py, we don't want old ones hanging around
 2) emapload.py - bug reporting multiple emaps root terms, see script for details
-=======
+
 TAG: vocload-6-0-8-7
 DATE: 03/16/2016
 STAFF: lec
@@ -15,7 +14,6 @@
 DATE: 03/13/2016
 STAFF: lec
 loadTerms.py/processSecondaryTerms/duplicate
->>>>>>> 3929b733
 
 TAG: vocload-6-0-8-5
 TAG: vocload-6-0-8-4
