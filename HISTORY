<<<<<<< HEAD
TAG: vocload-6-0-10-?
DATE: 03/01/2017
STAFF: lec
CHANGES: 
TR12540/Disease Ontology (DO) All The Way
OMIM.config : OMIMdeleteobsolete.py is obsolete
OMIM.py : comment out OMIM.animalmodel
OMIMtermcheck.py : remove OMIM annotation query
=======
TAG: vocload-6-0-8-7
DATE: 03/16/2016
STAFF: lec
loadOBO.py : do not include Synonyms for obsolete terms
>>>>>>> 3929b733

TAG: vocload-6-0-8-6
DATE: 03/13/2016
STAFF: lec
loadTerms.py/processSecondaryTerms/duplicate

TAG: vocload-6-0-8-5
TAG: vocload-6-0-8-4
TAG: vocload-6-0-8-3
DATE: 02/17/2017, 02/21/2017
STAFF: sc
CHANGES: TR12513
1) emapload.sh - uncomment lastrun functionality

TAG: vocload-6-0-8-2
DATE: 02/17/2017
STAFF: sc
CHANGES: TR12513 - bypass TS child within parent for new develops_from relationship
1) emapload.sh - fix use of  ${VOCLOAD} before config is sourced
2) emapload.py - bypass QC for develops_from

TAG: vocload-6-0-8-1
DATE: 09/30/2016, 02/14/2017
STAFF: lec
TR12427/Disease Ontology (DO)
new file:   DO.config
new file:   DO.rcd
new file:   DOmgislim.config
new file:   DOpostprocess.py
modified:   HISTORY
modified:   Install
modified:   OBOParser.py
modified:   loadOBO.py
modified:   loadTerms.py
modified:   VOClib.config

obsolete:
remove db.setAutoTranslate

obsolete:
loadOBO-DC.py
loadOBO-DC.csh
/data/loads/mgi/vocload/OMIM/OMIM.clusters
/data/loads/mgi/vocload/OMIM/OMIM.clusters.synonym

TAG: vocload-6-0-6-1
DATE: 12/07/2016
STAFF: lec
1) loadTerms.py/UPDATE_TERM/double-quote any single-quote values

TAG: created tr12427 branch/no tag
DATE: 09/30/2016
STAFF: lec
TR12427/DO (Disease Ontology)

TAG: vocload-6-0-5-4
DATE: 09/26/2016
STAFF: lec
1) GO.rcd/DATA_DIR fix

TAG: vocload-6-0-5-3
DATE: 08/08/2016
STAFF: kstone
1) TR12336 - merged

TAG: vocload-6-0-5-2
TAG: vocload-6-0-5-1
DATE: 07/05/2016
STAFF: sc
CHANGES: Merge tr12267 to trunk

TAG: vocload-tr12267-2
DATE: 04-04-2016
STAFF: sc
CHANGES:
1) HPO.config - updated path to input file

TAG: vocload-tr12267-1
DATE: 3/8/2016
STAFF: sc
CHANGES: 
1) HPO.config, HPO.rcd - added
2) Install - create HPO runtime directory
3) loadOBO.py - if HPO, don't load obsolete terms

TAG: vocload-6-0-4-?
TAG: vocload-6-0-4-12
TAG: vocload-6-0-4-11
TAG: vocload-6-0-4-10
TAG: vocload-6-0-4-9
TAG: vocload-6-0-4-8
DATE: 06/10/2016, 6/14/2016
STAFF: lec 
CHANGES:
1) TR12345/ECO (Evidence Code Ontology)
DAG_Label : must add 'union_of'
ECO.config, ECO.rcd, ECOindex.html
OBOParser.py : add tag : 'union_of'

TAG: vocload-6-0-4-7
TAG: vocload-6-0-4-6
DATE: 06/02/2016
STAFF: lec 
CHANGES:
1) TR12328
2) Install/OMIM.config

TAG: vocload-6-0-4-5
TAG: vocload-6-0-4-4
DATE: 05/31/2016
STAFF: lec 
CHANGES:
1) CL.rcd
2) loadTerms.py
3) OMIMtermcheck.py

TAG: vocload-6-0-4-3
DATE: 05/24/2016
STAFF: lec 
CHANGES:
1) remove fail/success variables from Configuration.default/VOClib.config
2) add fix to OBOParser.py/def
3) convert to Git

TAG: vocload-6-0-4-2
DATE: 05/24/2016
STAFF: lec 
CHANGES: TR12223/gxd anatomy II/emap : merge to trunk

TAG: vocload-6-0-4-1
DATE: 05/04/2016
STAFF: lec 
CHANGES: TR12223/gxd anatomy II/emap : merge to trunk

TAG: vocload-tr12267-BP
DATE: 3/8/2016
STAFF: sc
CHANGES: Branch Point tag Project HPO

TAG: vocload-6-0-2-4
DATE: 2/8/2016
STAFF: sc
CHANGES:
1) OMIMtermcheck.py - added g.prefixPart = 'MGI:' so genotype RRIDs not included.

TAG: vocload-6-0-2-3
DATE: 2/2/2016
STAFF: dbm 
CHANGES: TR12163
1) Configuration.default: Change location of input file

TAG: vocload-6-0-2-2
DATE: 01/20/2014
STAFF: lec 
CHANGES:
1) TR11947/loadOBO-DC.py
2) TR11956/OMIMtermcheck.py
3) TR12021/OMIM/animalmodel report
4) loadNote.py/loadTerms.py:
change calls to MGI_NoteChunk to only create one row per note
as we no longer need to create chunks of 255 

TAG: vocload-tr12223-1
DATE: 02/24/2016, 05/04/2016
STAFF: lec 
CHANGES: TR12223/gxd anatomy II/emap
1) changes to loadTerms.py for EMAPA/EMAPS
2) created 'emap' directory/moved emapload into this directory
3) fixed bug in sanity.py/missingField
4) added new emapload.py/sanity checks for assay annotations
5) changed EMAPA to incremental
emapload.config.default 
emapload.py 
emapload.sh 
emapQC.sh 
Install 
publishEmapa 
runEmapQC 
sanity.py 
sanity.sh
6) added 'db.db.setAutoTranslate(False)/'db.db.setAutoTranslateBE(False)

TAG: vocload-6-0-2-4
DATE: 2/8/2016
STAFF: sc
CHANGES:
1) OMIMtermcheck.py - added g.prefixPart = 'MGI:' so genotype RRIDs not included.

TAG: vocload-6-0-2-3
DATE: 2/2/2016
STAFF: dbm 
CHANGES: TR12163
1) Configuration.default: Change location of input file

TAG: vocload-6-0-2-2
DATE: 01/20/2014
STAFF: lec 
CHANGES:
1) TR11947/loadOBO-DC.py
2) TR11956/OMIMtermcheck.py
3) TR12021/OMIM/animalmodel report
4) loadNote.py/loadTerms.py:
change calls to MGI_NoteChunk to only create one row per note
as we no longer need to create chunks

TAG: vocload-tr12223-BP
DATE: 1/7/2016
STAFF: kstone

TAG: vocload-6-0-2-1
DATE: 12/09/2015
STAFF: lec
CHANGES:
1) TR12070/12116/biotype
see mgidbmigration/TR12070/sto80.csh
biotype.py
biotype_ensembl.config
biotype_ncbi.config
biotype_vega.config

TAG: vocload-6-0-0-3
TAG: vocload-6-0-0-2
DATE: 09/10/2015
STAFF: lec
CHANGES:
1) TR12070/cell ontology (CL)
CL.config, CL.rcd, CLindex.html
loadOBO.py : vocabName = 'Cell Ontology'

TAG: vocload-6-0-0-1
DATE: 07/24/2015
STAFF: lec
CHANGES:
1) TR11750/postgres

TAG: vocload-5-2-2-1
DATE: 06/19/2015
STAFF: dbm
CHANGES:
1) GO.config MA.config MCV.config MP.config RV.config: MAINTAINER update

TAG: vocload-5-2-1-5
DATE: 06/19/2015
STAFF: kstone
CHANGES: GO PG conversion

TAG: vocload-5-2-1-4
DATE: 04/10/2015
STAFF: lec
CHANGES:
1) TR11750/OMIMtermcheck.py

TAG: vocload-5-2-1-3
TAG: vocload-5-2-1-2
TAG: vocload-5-2-1-1
DATE: 01/22/2015, 01/23/2015
STAFF: kstone, lec
CHANGES:
1) TR11750/add PG slipping
2) loadOBO-DC.sh:DCLUSTER_FILENAME should be DCLUSTERSYN_FILE

TAG: vocload-5-1-9-3
DATE: 07/23/2014
STAFF: dbm
CHANGES:
1) RV.config: restore MAINTAINER to default

TAG: vocload-5-1-9-2
DATE: 07/23/2014
STAFF: dbm
CHANGES:
1) RV.config, RV.rcd: remove scrum-bob references in paths

TAG: vocload-5-1-9-1
DATE: 07/03/2014
STAFF: sc	
CHANGES: merge tr11560 branch to trunk

TAG: vocload-tr11560-3
DATE: 04/03/2014
STAFF: sc
CHANGES:
1) RV.rcd - updated stanzas to reflect new terminology, removed ABBREV as it
        is not used 

TAG: vocload-tr11560-2
DATE: 03/07/2014
STAFF: sc
CHANGES:
1) OBOParser.py - handling of mult-word synonym type for Feature
   relationship load
TAG: vocload-tr11560-1
DATE: 03/06/2014
STAFF: sc
CHANGES:
1) Install - added RV directories
2) loadOBO.py - add Feature Relationship vocab handling
3) RV.config, RV.rcd - added

TAG: vocload-tr11560-BP
DATE: 03/03/2014
STAFF: sc
CHANGES: Branch Point Tag for Feature Relationships project

TAG: vocload-5-1-7-1
DATE: 01/28/2014
STAFF: lec
CHANGES:
1) TR11584/media wiki change

TAG: vocload-5-1-6-2
DATE: 12/18/2013
STAFF: sc
CHANGES: Merge tr11468 changes to trunk

TAG:  vocload-tr11468-2
DATE: 11/20/2013
STAFF: sc
CHANGES:
1) added all output dirs to Install script

TAG: vocload-tr11468-1
DATE: 11/18/2013
STAFF: sc
CHANGES: removed: vocloadlib.py, loadDAG.py, html.py, dbTable.py, Log.py
    these have been factored out into lib_py_vocload

TAG: vocload-tr11468-BP
DATE: 11/18/2013
STAFF: sc
CHANGES: GXD_Anatomy project

TAG: vocload-5-1-6-1
TAG: vocload-5-1-5-2
DATE: 10/24/2013, 11/06/2013
STAFF: lec
CHANGES: branch point tag for TR11423/HDP (human disease portal)
1) TR11423/add loadOBO-DC*, OMIM.config, VOClib.config
   branch was merged to trunk

TAG: vocload-tr11423-1
DATE: 10/02/2013
STAFF: lec
CHANGES: branch point tag for TR11423/HDP (human disease portal)
1) TR11423/add loadOBO-DC*, OMIM.config, VOClib.config
add the disease-cluster (OBO-DC-file) to the OMIM configuration

TAG: vocload-tr11423-BP
DATE: 10/02/2013
STAFF: lec
CHANGES: branch point tag for TR11423/HDP (human disease portal)

TAG: vocload-5-1-5-3
TAG: vocload-5-1-5-1
DATE: 09/10/2013
STAFF: lec
CHANGES: TR11367
1) GO.config - updated input file path
2) GOindex.html

TAG: vocload-5-1-3-2
TAG: vocload-5-1-3-1
DATE: 04/30/2013
STAFF: sc
CHANGES: TR11367
1) GO.config - updated input file path
2) GOindex.html - update input file path

TAG: vocload-4-4-1-2
DATE: 05/23/2011
STAFF: lec
CHANGES: 
1) TR10551/OMIM.config; changed from 'lec' to 'mgiadmin'

TAG: vocload-4-4-1-1
DATE: 04/27/2011
STAFF: lec
CHANGES: 
1) TR10551/OMIM.py

TAG: vocload-4-4-0-2
TAG: vocload-4-4-0-1
DATE: 08/18/2010
STAFF: sc
CHANGES: merge tr6839 branch to trunk
1) MAINTAINER changed from hjd to hdene

TAG: vocload-tr6839-6
DATE: 08/12/2010
STAFF: sc
CHANGES: 
1) MCV.config - changed path to obo file and added
   howard and richard as maintainers

TAG: vocload-tr6839-5
DATE: 07/12/2010
STAFF: sc
CHANGES: Bug in loadOBO.py creating Node label

TAG: vocload-tr6839-4
DATE: 06/23/2010
STAFF: sc
CHANGES: Only merge terms when oldKey != newKey

TAG: vocload-tr6839-3
DATE: 06/01/2010
STAFF: sc
CHANGES: Removed MTO.config MTO.rcd
 replaced with MCV.config MCV.rcd 

TAG: vocload-tr6839-2
DATE: 05/17/2010
STAFF: sc
CHANGES: Removed SO.config SO.rcd
    Some commenting changes in other config files
    to make things clearer.

TAG: vocload-tr6839-1
DATE: 04/29/2010
STAFF: sc
CHANGES:
1) add: SO.config, SO.rcd, MTO.config MTO.rcd
2) OBOParser.py - parse subset and add to term object
3) OBOTerm.py - add subset variable and methods
4) loadDAG.py - added some debug including passing log
   to getClosure method.
   NOTE: need to remove some
   commented out debug prior to merging to trunk
5) loadOBO.py - Added Sequence Ontology special handling (as for GO)
   for obsoletes etc, added subset processing, change DAG_CHILD_LABEL
   constant to dag_child_label variable; for SO only this value may
   come from obo file (i.e. not always 'Not Specified')
   NOTE: need to remove some
   commented out debug prior to merging to trunk
6) loadTerms.py -  comments only

TAG: vocload-tr6839-BP
DATE: 04/29/2010
STAFF: sc
CHANGES: Branch Point tag for TR6839 Marker Types

TAG: vocload-4-3-1-2
DATE: 09/01/2009
STAFF: lec
CHANGES:
2) fix MouseCyc.config "lec" to "mgiadmin"

TAG: vocload-4-3-1-1
DATE: 08/12/2009
STAFF: lec
CHANGES:
1) TR9461/OMIMtermcheck.py, OMIM.config, OMIMindex.html, OMIM.setup

TAG: vocload-4-1-3-4
DATE: 12/30/2008
STAFF: lec
CHANGES:
1) TR9434/new OMIM load QC report; OMIMtermcheck.py, OMIM.config, OMIMindex.html

TAG: vocload-4-1-3-3
DATE: 10/17/2008
STAFF: dbm
CHANGES:
1) TR9206/Tweaks to Install script

TAG: vocload-4-1-3-2
TAG: vocload-4-1-3-1
DATE: 10/16/2008
STAFF: lec
CHANGES:
1) TR9206/see mousecycload

TAG: vocload-3-5-2-2
DATE: 02/27/2008
STAFF: lec
CHANGES:
1) TR8829, OMIM.transaction update/fix
   also added OMIM.exclude, OMIM.synonym to cvs

TAG: vocload-3-5-2-1
DATE: 3/19/2007
STAFF: dbm
CHANGES:
1) Renamed "Obsolete Terms" DAG to "Obsolete"

TAG: vocload-3-5-2-0
DATE: 2/27/2007
STAFF: dbm
CHANGES:
1) Merge tr7683 branch to the trunk

TAG: vocload-tr7683-5
DATE: 2/8/2007
STAFF: dbm
CHANGES:
1) Terminate the load when the namespace is missing (GO Only).

TAG: vocload-tr7683-4
DATE: 1/24/2007
STAFF: dbm
CHANGES:
1) Obsolete term attributes added

TAG: vocload-tr7683-3
TAG: vocload-tr7683-2
DATE: 12/15/2006
STAFF: dbm
CHANGES:
1) TR8033 (part of TR7683)

TAG: vocload-tr7683-1
DATE: 11/06/2006
STAFF: lec
CHANGES:
1) TR7683

TAG: vocload-tr7683-BP
DATE: 11/06/2006
STAFF: lec
CHANGES:
1) branch point tag for TR7683

TAG: vocload-3-5-1-1
DATE: 10/31/2006
STAFF: dbm
CHANGES:
1) TR 5677 (OBO)

TAG: vocload-tr5677-1
DATE: 10/25/2006
STAFF: dbm
CHANGES:
1) TR 5677 (OBO)

TAG: vocload-3-4-1-4
TAG: vocload-3-4-1-3
DATE: 09/20/2006
STAFF: lec
CHANGES:
1) VOClib.config; fixed die

TAG: vocload-tr5677-BP
DATE: 9/6/2006
STAFF: dbm
CHANGES:
1) Branch point tag for OBO conversion - no longer using tr7062 branch

TAG: vocload-3-4-1-2
DATE: 01/23/2006
STAFF: lec
CHANGES:
1) added DSQUERY to Configuration.default

TAG: vocload-3-4-1-1
DATE: 12/27/2005
STAFF: lec
CHANGES:
1) GO.config, GO.rcd for new gene ontology data downloads directory

TAG: vocload-tr7062-BP
DATE: 12/15/2005
STAFF: lec
CHANGES:
1) branch point tag for MGI 3.5 (TR 7062)
   OBO parser

TAG: vocload-3-4-0-0
DATE: 10/13/2005
STAFF: sc
RELEASE: 3.4 alpha
CHANGES: merge of snp ranch to trunk

DATE: 09/02/2005
STAFF: sc
RELEASE: A
CHANGES: loadTerms.py - fixed to allow null numericPart in ACC_Accession.bcp

TAG: vocload-snp-1
DATE: 09/23/2005
STAFF: sc
RELEASE: A
CHANGES:
1) loadTerms.py - fixed bug that didn't allow null prefixPart

TAG: vocload-snp-BP
DATE: 09/02/2005
STAFF: sc
RELEASE: A
CHANGES: branch point tag

TAG: vocload-3-3-0-7
DATE: 09/01/2005
STAFF: lec
RELEASE: A
CHANGES:
1) MGI 3.3
2) added OMIM.exclude

TAG: vocload-3-3-0-6
DATE: 08/25/2005
STAFF: lec
RELEASE: A
CHANGES:
1) TR 3853/OMIM
2) fix loadTerms.py

TAG: vocload-3-3-0-5
DATE: 08/24/2005
STAFF: lec
RELEASE: A
CHANGES:
1) TR 3853/OMIM

TAG: vocload-3-3-0-4
DATE: 08/02/2005
STAFF: lec
RELEASE: A
CHANGES:
1) TR 3853/OMIM

TAG: vocload-3-3-0-3
TAG: vocload-3-3-0-2
DATE: 07/27/2005
STAFF: lec
RELEASE: A
CHANGES:
1) TR 3853/OMIM

TAG: vocload-3-3-0-1
DATE: 06/20/2005
STAFF: lec
RELEASE: A
CHANGES:
1) TR 3853/OMIM

TAG: vocload-3-2-0-23
DATE: 06/14/2005
STAFF: lec
RELEASE: A
CHANGES:
1) TR 3853/OMIM

TAG: vocload-3-2-0-22
TAG: vocload-3-2-0-21
DATE: 06/02/2005
STAFF: lec
RELEASE: A
CHANGES:
1) TR 3853/OMIM

TAG: vocload-3-2-0-20
TAG: vocload-3-2-0-19
DATE: 05/26/2005
STAFF: lec
RELEASE: A
CHANGES:
1) TR 3853/OMIM

TAG: vocload-3-2-0-18
DATE: 05/23/2005
STAFF: lec
RELEASE: A
CHANGES:
1) TR 3853/OMIM

TAG: vocload-3-2-0-17
TAG: vocload-3-2-0-16
DATE: 05/19/2005
STAFF: lec
RELEASE: A
CHANGES:
1) TR 6806/DAG_Closure

TAG: vocload-3-2-0-15
TAG: vocload-3-2-0-14
TAG: vocload-3-2-0-13
DATE: 05/17/2005
STAFF: lec
RELEASE: A
CHANGES:
1) TR 3853, OMIM

TAG: vocload-3-2-0-12
DATE: 05/11/2005
STAFF: lec
RELEASE: A
CHANGES:
1) added J:72245 to GOremoveannot.py

TAG: vocload-3-2-0-11
TAG: vocload-3-2-0-10
DATE: 05/04/2005
STAFF: lec
RELEASE: A
CHANGES:
1) TR 3853, OMIM; don't lowercase the synonyms

TAG: vocload-3-2-0-9
TAG: vocload-3-2-0-8
DATE: 05/02/2005
STAFF: lec
RELEASE: A
CHANGES:
1) TR 3853, OMIM

TAG: vocload-3-2-0-7
DATE: 04/29/2005
STAFF: lec
RELEASE: A
CHANGES:
1) TR 3853, OMIM

TAG: vocload-3-2-0-6
DATE: 04/22/2005
STAFF: lec
RELEASE: A
CHANGES:
1) TR 3853, OMIM

TAG: vocload-3-2-0-5
TAG: vocload-3-2-0-4
DATE: 04/15/2005
STAFF: lec
RELEASE: A
CHANGES:
1) TR 3853, OMIM

TAG: vocload-3-2-0-3
TAG: vocload-3-2-0-2
DATE: 04/14/2005
STAFF: lec
RELEASE: A
CHANGES:
1) TR 3853, OMIM

TAG: vocload-3-2-0-1
DATE: 04/13/2005
STAFF: lec
RELEASE: A
CHANGES:
1) MPR merge

TAG: vocload-mpr-3
DATE: 03/24/2005
STAFF: dbm
RELEASE: A
CHANGES:
1) Added VOC_processAnnotHeaderAll procedure call after header load
2) Cleaned up logging messages

TAG: vocload-mpr-2
DATE: 03/23/2005
STAFF: dbm
RELEASE: A
CHANGES:
1) Added topological sort

TAG: vocload-mpr-1
DATE: 03/17/2005
STAFF: dbm
RELEASE: A
CHANGES:
1) Tag for header, note and synonym fixes plus directory migration

TAG: vocload-mpr-BP
DATE: 03/04/2005
STAFF: dbm
RELEASE: A
CHANGES:
1) Branch point tag for MPR

TAG: vocload-3-1-0-2
DATE: 01/31/2005
STAFF: lec
RELEASE: A
CHANGES:
1) loadTerms.py; merge terms even if merged term is obsolete

TAG: vocload-3-1-0-1
DATE: 12/23/2004
STAFF: lec
RELEASE: A
CHANGES:
1) TR 6441; added smb to MP.config

TAG: vocload-6-0-1
DATE: 06/03/2004
STAFF: lec
RELEASE: A
CHANGES:
1) don't truncate the transaction log

TAG: vocload-6-0-0
DATE: 01/28/2004
STAFF: lec
RELEASE: A
CHANGES:
1) JSAM branch merge

TAG: vocload-5-0-3
TAG: vocload-5-0-2
DATE: 01/28/2004
STAFF: lec
RELEASE: A
CHANGES:
1) TR 5314/GOload.py; parsing obsolete terms

TAG: no tag
DATE: 11/14/2003
STAFF: lec
RELEASE: A
CHANGES:
1) TR 5314/GOload.py; parsing obsolete terms

TAG: vocload-5-0-1
TAG: vocload-5-0-0
DATE: 06/26/2003
STAFF: lec
RELEASE: A
CHANGES:
1) MGI 2.97

TAG: vocload-4-0-13
DATE: 04/18/2003
STAFF: lec
RELEASE: A
CHANGES:
1) MGI 2.96

TAG: vocload-jsam-1-0-0
DATE: 01/28/2004
STAFF: lec
RELEASE: A
CHANGES:
1) JSAM tag

TAG: vocload-jsam_BP
DATE: 05/20/2003
STAFF: lec
RELEASE: A
CHANGES:
1) Branch for MGI 3.0/JSAM development

TAG: vocload-4-0-12
DATE: 04/18/2003
STAFF: lec
RELEASE: A
CHANGES:
1) MGI 2.96/mirror_ftp changes

TAG: vocload-4-0-11
DATE: 04/17/2003
STAFF: lec
RELEASE: A
CHANGES:
1) fixed PATH in Configuration.default
2) added DAG_ROOT_ID to all .configs

TAG: vocload-4-0-10
TAG: vocload-4-0-9
TAG: vocload-4-0-8
TAG: vocload-4-0-7
DATE: 04/02/2003
STAFF: lec
RELEASE: A
CHANGES:
1) TR 4564; GO Comments

TAG: vocload-4-0-6
DATE: 03/28/2003
STAFF: lec
RELEASE: A
CHANGES:
1) TR 3702; InterPro load

TAG: vocload-4-0-5
TAG: vocload-4-0-4
TAG: vocload-4-0-3
DATE: 03/26/2003
STAFF: lec
RELEASE: A
CHANGES:
1) TR 3702; InterPro load

TAG: vocload-4-0-2
TAG: vocload-4-0-1
TAG: vocload-4-0-0
DATE: 03/25/2003
STAFF: lec
RELEASE: A
CHANGES:
1) revise to use Configuration.default and other Config files
2) TR 3702; InterPro load

TAG: vocload-3-0-11
TAG: vocload-3-0-10
DATE: 03/17/2003
STAFF: lec
RELEASE: A
CHANGES:
1) TR 4623; remove annotations to obsolete GO terms

TAG: vocload-3-0-9
DATE: 03/07/2003
STAFF: lec
RELEASE: A
CHANGES:
1) TR 4537; Mouse Adult Vocabulary

TAG: vocload-3-0-8
DATE: 03/07/2003
STAFF: lec
RELEASE: A
CHANGES:
1) TR 4537; Mouse Adult Vocabulary

TAG: vocload-3-0-7
DATE: 03/04/2003
STAFF: lec
RELEASE: A
CHANGES:
1) TR 4537; Mouse Adult Vocabulary

TAG: vocload-3-0-6
DATE: 01/24/2003
STAFF: lec
RELEASE: A
CHANGES:
1) phenotype.rcd; changed vocab name to "Mammalian Phenotype"

TAG: vocload-3-0-5
DATE: 11/14/2002
STAFF: lec
RELEASE: A
CHANGES:
1) loadTerms.py; fix for _LogicalDB_key = -1

TAG: vocload-3-0-4
DATE: 11/05/2002
STAFF: lec
RELEASE: A
CHANGES:
1) index.html renamed to GOindex.html

TAG: vocload-3-0-3
TAG: vocload-3-0-2
DATE: 09/24/2002
STAFF: lec
RELEASE: A
CHANGES:
1) index.html

TAG: vocload-3-0-1
DATE: 09/12/2002
STAFF: lec
RELEASE: A
CHANGES:
1) Sybase 12.5, Phenotypes

TAG: vocload-3-0-0
DATE: 08/30/2002
STAFF: lec
RELEASE: A
CHANGES:
1) Sybase 12.5

TAG: vocload-2-0-2
DATE: 08/27/2002
STAFF: lec
RELEASE: A
CHANGES:
1) added LD_LIBRARY_PATH for SYBASE

TAG: vocload-2-0-1
DATE: 08/26/2002
STAFF: lec
RELEASE: A
CHANGES:
1) removed DAG.py, Set.py from this product.  they're duplicates of
   existing products! (see lib_py_vocabbrowser, lib_py_misc)

TAG: vocload-2-0-0
DATE: 08/26/2002
STAFF: lec
RELEASE: A
CHANGES:
1) TR 3809; modifications to enable processing of Phenotype terms in GO format

TAG: vocload-1-0-7
DATE: 05/31/2002
STAFF: lec
RELEASE: A
CHANGES:
1) loadTerms.py;  see history in code

TAG: vocload-1-0-6
DATE: 05/09/2002
STAFF: lec
RELEASE: A
CHANGES:
1) TR 3670; loadTerms.py; runGOLoad.sh
<|MERGE_RESOLUTION|>--- conflicted
+++ resolved
@@ -1,4 +1,4 @@
-<<<<<<< HEAD
+
 TAG: vocload-6-0-10-?
 DATE: 03/01/2017
 STAFF: lec
@@ -7,12 +7,10 @@
 OMIM.config : OMIMdeleteobsolete.py is obsolete
 OMIM.py : comment out OMIM.animalmodel
 OMIMtermcheck.py : remove OMIM annotation query
-=======
 TAG: vocload-6-0-8-7
 DATE: 03/16/2016
 STAFF: lec
 loadOBO.py : do not include Synonyms for obsolete terms
->>>>>>> 3929b733
 
 TAG: vocload-6-0-8-6
 DATE: 03/13/2016
